--- conflicted
+++ resolved
@@ -15,11 +15,7 @@
       image: debian:9
       env:
         ESPNET_PYTHON_VERSION: 3.6
-<<<<<<< HEAD
-        TH_VERSION: 1.8.0
-=======
         TH_VERSION: 1.8.1
->>>>>>> 1dc73483
         CHAINER_VERSION: 6.0.0
         USE_CONDA: true
         CC: gcc-6
