#!/bin/bash

# Copyright 2019 Tomoki Hayashi
#  Apache 2.0  (http://www.apache.org/licenses/LICENSE-2.0)

# Set bash to 'debug' mode, it will exit on :
# -e 'error', -u 'undefined variable', -o ... 'error in pipeline', -x 'print commands',
set -e
set -u
set -o pipefail

log() {
    local fname=${BASH_SOURCE[1]##*/}
    echo -e "$(date '+%Y-%m-%dT%H:%M:%S') (${fname}:${BASH_LINENO[0]}:${FUNCNAME[1]}) $*"
}
SECONDS=0

# General configuration
stage=1          # Processes starts from the specified stage.
stop_stage=5     # Processes is stopped at the specified stage.
ngpu=0           # The number of gpus ("0" uses cpu, otherwise use gpu).
nj=32            # The number of parallel jobs.
decode_nj=32     # The number of parallel jobs in decoding.
gpu_decode=false # Whether to perform gpu decoding.
dumpdir=dump     # Directory to dump features.
expdir=exp       # Directory to save experiments.

# Data preparation related
local_data_opts= # Options to be passed to local/data.sh.

# Feature extraction related
feats_type=raw    # Feature type (fbank or stft or raw).
audio_format=flac # Audio format (only in feats_type=raw).
# Only used for feats_type != raw
fs=16000          # Sampling rate.
fmin=80           # Minimum frequency of Mel basis.
fmax=7600         # Maximum frequency of Mel basis.
n_mels=80         # The number of mel basis.
n_fft=1024        # The number of fft points.
n_shift=256       # The number of shift points.
win_length=null   # Window length.

oov="<unk>"         # Out of vocabrary symbol.
blank="<blank>"     # CTC blank symbol
sos_eos="<sos/eos>" # sos and eos symbole

# Training related
train_config= # Config for training.
train_args=   # Arguments for training, e.g., "--max_epoch 1".
              # Note that it will overwrite args in train config.
tag=""        # Suffix for training directory.

# Decoding related
decode_config= # Config for decoding.
decode_args=   # Arguments for decoding, e.g., "--threshold 0.75".
               # Note that it will overwrite args in decode config.
decode_tag=""  # Suffix for decoding directory.
decode_model=valid.loss.best.pth # Model path for decoding e.g.,
                                 # decode_model=train.loss.best.pth
                                 # decode_model=3epoch/model.pth
                                 # decode_model=valid.acc.best.pth
                                 # decode_model=valid.loss.ave.pth
griffin_lim_iters=4 # the number of iterations of Griffin-Lim.

# [Task dependent] Set the datadir name created by local/data.sh
train_set=      # Name of training set.
dev_set=        # Name of development set.
eval_sets=      # Names of evaluation sets. Multiple items can be specified.
srctexts=       # Texts to create token list. Multiple items can be specified.
nlsyms_txt=none # Non-linguistic symbol list (needed if existing).
trans_type=char # Transcription type.

help_message=$(cat << EOF
Usage: $0 --train-set "<train_set_name>" --dev-set "<dev_set_name>" --eval_sets "<eval_set_names>" --srctexts "<srctexts>"

Options:
    # General configuration
    --stage      # Processes starts from the specified stage (default="${stage}").
    --stop_stage # Processes is stopped at the specified stage (default="${stop_stage}").
    --ngpu       # The number of gpus ("0" uses cpu, otherwise use gpu, default="${ngpu}").
    --nj         # The number of parallel jobs (default="${nj}").
    --decode_nj  # The number of parallel jobs in decoding (default="${decode_nj}").
    --gpu_decode # Whether to perform gpu decoding (default="${gpu_decode}").
    --dumpdir    # Directory to dump features (default="${dumpdir}").
    --expdir     # Directory to save experiments (default="${expdir}").

    # Data prep related
    --local_data_opts # Options to be passed to local/data.sh (default="${local_data_opts}").

    # Feature extraction related
    --feats_type   # Feature type (fbank or stft or raw, default="${feats_type}").
    --audio_format # Audio format (only in feats_type=raw, default="${audio_format}").
    --fs           # Sampling rate (default="${fs}").
    --fmax         # Maximum frequency of Mel basis (default="${fmax}").
    --fmin         # Minimum frequency of Mel basis (default="${fmin}").
    --n_mels       # The number of mel basis (default="${n_mels}").
    --n_fft        # The number of fft points (default="${n_fft}").
    --n_shift      # The number of shift points (default="${n_shift}").
    --win_length   # Window length (default="${win_length}").
    --oov          # Out of vocabrary symbol (default="${oov}").
    --blank        # CTC blank symbol (default="${blank}").
    --sos_eos=     # sos and eos symbole (default="${sos_eos}").

    # Training related
    --train_config # Config for training (default="${train_config}").
    --train_args   # Arguments for training, e.g., "--max_epoch 1" (default="${train_args}").
                   # Note that it will overwrite args in train config.
    --tag          # Suffix for training directory (default="${tag}").

    # Decoding related
    --decode_config     # Config for decoding (default="${decode_config}").
    --decode_args       # Arguments for decoding, e.g., "--threshold 0.75" (default="${decode_args}").
                        # Note that it will overwrite args in decode config.
    --decode_tag        # Suffix for decoding directory (default="${decode_tag}").
    --decode_model      # Model path for decoding (default=${decode_model}).
    --griffin_lim_iters # The number of iterations of Griffin-Lim (default=${griffin_lim_iters}).

    # [Task dependent] Set the datadir name created by local/data.sh.
    --train_set  # Name of training set (required).
    --dev_set    # Name of development set (required).
    --eval_sets  # Names of evaluation sets (required).
                 # Note that multiple items can be specified.
    --srctexts   # Texts to create token list (required).
                 # Note that multiple items can be specified.
    --nlsyms_txt # Non-linguistic symbol list (default="${nlsyms_txt}").
    --trans_type # Transcription type (default="${trans_type}").
EOF
)

log "$0 $*"
. utils/parse_options.sh

if [ $# -ne 0 ]; then
    log "${help_message}"
    log "Error: No positional arguments are required."
    exit 2
fi

. ./path.sh
. ./cmd.sh

# Check feature type
if [ "${feats_type}" = fbank ]; then
    data_feats="${dumpdir}/fbank"
elif [ "${feats_type}" = stft ]; then
    data_feats="${dumpdir}/stft"
elif [ "${feats_type}" = raw ]; then
    data_feats="${dumpdir}/raw"
else
    log "${help_message}"
    log "Error: not supported: --feats_type ${feats_type}"
    exit 2
fi


# Set tag for naming of model directory
if [ -z "${tag}" ]; then
    if [ -n "${train_config}" ]; then
        tag="$(basename "${train_config}" .yaml)_${feats_type}"
    else
        tag="train_${feats_type}"
    fi
    # Add overwritten arg's info
    if [ -n "${train_args}" ]; then
        tag+="$(echo "${train_args}" | sed -e "s/--/\_/g" -e "s/[ |=]//g")"
    fi
fi
if [ -z "${decode_tag}" ]; then
    if [ -n "${decode_config}" ]; then
        decode_tag="$(basename "${decode_config}" .yaml)"
    else
        decode_tag=decode
    fi
    # Add overwritten arg's info
    if [ -n "${decode_args}" ]; then
        decode_tag+="$(echo "${decode_args}" | sed -e "s/--/\_/g" -e "s/[ |=]//g")"
    fi
    decode_tag+="_$(echo "${decode_model}" | sed -e "s/\//_/g" -e "s/\.[^.]*$//g")"
fi

# The directory used for collect-stats mode
tts_stats_dir="${expdir}/tts_stats"
# The directory used for training commands
tts_exp="${expdir}/tts_${tag}"


# ========================== Main stages start from here. ==========================

if [ ${stage} -le 1 ] && [ ${stop_stage} -ge 1 ]; then
    log "Stage 1: Data preparation for data/${train_set}, data/${dev_set}, etc."
    # [Task dependent] Need to create data.sh for new corpus
    local/data.sh ${local_data_opts}
fi


if [ ${stage} -le 2 ] && [ ${stop_stage} -ge 2 ]; then
    # TODO(kamo): Change kaldi-ark to npy or HDF5?
    log "Stage 2: Format wav.scp: data/ -> ${data_feats}/"
    # ====== Recreating "wav.scp" ======
    # Kaldi-wav.scp, which can describe the file path with unix-pipe, like "cat /some/path |",
    # shouldn't be used in training process.
    # "format_wav_scp.sh" dumps such pipe-style-wav to real audio file
    # and also it can also change the audio-format and sampling rate.
    # If nothing is need, then format_wav_scp.sh does nothing:
    # i.e. the input file format and rate is same as the output.

    if [ "${feats_type}" = raw ]; then
        for dset in "${train_set}" "${dev_set}" ${eval_sets}; do
            utils/copy_data_dir.sh data/"${dset}" "${data_feats}/${dset}"
            scripts/audio/format_wav_scp.sh --nj "${nj}" --cmd "${train_cmd}" \
                --audio-format "${audio_format}" --fs "${fs}" \
                "data/${dset}/wav.scp" "${data_feats}/${dset}"
            echo "${feats_type}" > "${data_feats}/${dset}/feats_type"
        done

    elif [ "${feats_type}" = fbank ] || [ "${feats_type}" = stft ] ; then
        log "Stage 2: ${feats_type} extract: data/ -> ${data_feats}/"

        # Generate the fbank features; by default 80-dimensional fbanks on each frame
        for dset in "${train_set}" "${dev_set}" ${eval_sets}; do
            # 1. Copy datadir
            utils/copy_data_dir.sh data/"${dset}" "${data_feats}/${dset}"

            # 2. Feature extract
            # TODO(kamo): Wrap (nj->_nj) in make_fbank.sh
            _nj=$((nj<$(<"${data_feats}/${dset}/utt2spk" wc -l)?nj:$(<"${data_feats}/${dset}/utt2spk" wc -l)))
            _opts=
            if [ "${feats_type}" = fbank ] ; then
                _opts+="--fs ${fs} "
                _opts+="--fmax ${fmax} "
                _opts+="--fmin ${fmin} "
                _opts+="--n_mels ${n_mels} "
            fi

            # shellcheck disable=SC2086
            scripts/feats/make_"${feats_type}".sh --cmd "${train_cmd}" --nj "${_nj}" \
                --n_fft "${n_fft}" \
                --n_shift "${n_shift}" \
                --win_length "${win_length}" \
                ${_opts} \
                "${data_feats}/${dset}"

            pyscripts/feats/feat-to-shape.py "scp:head -n 1 ${data_feats}/${dset}/feats.scp |" - | \
                awk '{ print $2 }' | cut -d, -f2 > ${data_feats}/${dset}/feats_dim
            echo "${feats_type}" > "${data_feats}/${dset}/feats_type"
        done
    fi
fi


token_list="data/token_list/${trans_type}/tokens.txt"
if [ ${stage} -le 3 ] && [ ${stop_stage} -ge 3 ]; then
    log "Stage 3: Generate character level token_list from ${srctexts}"
    mkdir -p "$(dirname ${token_list})"
    # "nlsyms_txt" should be generated by local/data.sh if need

    # The first symbol in token_list must be "<blank>" and the last must be also sos/eos:
    # 0 is reserved for CTC-blank for ASR and also used as ignore-index in the other task

    # shellcheck disable=SC2002
    cat ${srctexts} | \
        python3 -m espnet2.bin.tokenize_text  \
              --token_type char -f 2- --input - --output - \
              --non_linguistic_symbols ${nlsyms_txt} \
              --write_vocabulary true \
              --add_symbol "${blank}:0" \
              --add_symbol "${oov}:1" \
              --add_symbol "${sos_eos}:-1" \
        > "${token_list}"
fi

# ========================== Data preparation is done here. ==========================



if [ ${stage} -le 4 ] && [ ${stop_stage} -ge 4 ]; then
    _train_dir="${data_feats}/${train_set}"
    _dev_dir="${data_feats}/${dev_set}"
    log "Stage 4: TTS collect stats: train_set=${_train_dir}, dev_set=${_dev_dir}"

    _opts=
    if [ -n "${train_config}" ]; then
        # To generate the config file: e.g.
        #   % python3 -m espnet2.bin.tts_train --print_config --optim adam
        _opts+="--config ${train_config} "
    fi

    _feats_type="$(<${_train_dir}/feats_type)"
    if [ "${_feats_type}" = raw ]; then
        _scp=wav.scp
        # "sound" supports "wav", "flac", etc.
        _type=sound
        # FIXME(kamo): max_length is confusing name. How about fold_length?
        _max_length=80000
    else
        _scp=feats.scp
        _type=kaldi_ark
        # FIXME(kamo): max_length is confusing name. How about fold_length?
        _max_length=800
        _odim="$(<${_train_dir}/feats_dim)"
        _opts+="--odim=${_odim} "
    fi

    # 1. Split the key file
    _logdir="${tts_stats_dir}/logdir"
    mkdir -p "${_logdir}"
    key_file="${_train_dir}/${_scp}"
    split_scps=""
    _nj=$((decode_nj<$(<${key_file} wc -l)?decode_nj:$(<${key_file} wc -l)))
    for n in $(seq ${_nj}); do
        split_scps+=" ${_logdir}/train.${n}.scp"
    done
    # shellcheck disable=SC2086
    utils/split_scp.pl "${key_file}" ${split_scps}

    key_file="${_dev_dir}/${_scp}"
    split_scps=""
    _nj=$((decode_nj<$(<${key_file} wc -l)?decode_nj:$(<${key_file} wc -l)))
    for n in $(seq ${_nj}); do
        split_scps+=" ${_logdir}/dev.${n}.scp"
    done
    # shellcheck disable=SC2086
    utils/split_scp.pl "${key_file}" ${split_scps}

    # 2. Submit jobs
    log "TTS collect_stats started... log: '${_logdir}/stats.*.log'"
    # shellcheck disable=SC2086
    ${train_cmd} JOB=1:"${_nj}" "${_logdir}"/stats.JOB.log \
        python3 -m espnet2.bin.tts_train \
            --collect_stats true \
            --use_preprocessor true \
            --token_type char \
            --token_list "${token_list}" \
            --non_linguistic_symbols "${nlsyms_txt}" \
            --normalize none \
            --batch_type const_no_sort \
            --train_data_path_and_name_and_type "${_train_dir}/text,text,text" \
            --train_data_path_and_name_and_type "${_train_dir}/${_scp},speech,${_type}" \
            --valid_data_path_and_name_and_type "${_dev_dir}/text,text,text" \
            --valid_data_path_and_name_and_type "${_dev_dir}/${_scp},speech,${_type}" \
            --train_shape_file "${_logdir}/train.JOB.scp" \
            --valid_shape_file "${_logdir}/dev.JOB.scp" \
            --output_dir "${_logdir}/stats.JOB" \
            ${_opts} ${train_args}

    # 3. Aggregate shape files
    _opts=
    for i in $(seq "${_nj}"); do
        _opts+="--input_dir ${_logdir}/stats.${i} "
    done
    python3 -m espnet2.bin.aggregate_stats_dirs ${_opts} --output_dir "${tts_stats_dir}"
fi


if [ ${stage} -le 4 ] && [ ${stop_stage} -ge 4 ]; then
    _train_dir="${data_feats}/${train_set}"
    _dev_dir="${data_feats}/${dev_set}"
    log "Stage 4: TTS Training: train_set=${_train_dir}, dev_set=${_dev_dir}"

    _opts=
    if [ -n "${train_config}" ]; then
        # To generate the config file: e.g.
        #   % python3 -m espnet2.bin.tts_train --print_config --optim adam
        _opts+="--config ${train_config} "
    fi

    _feats_type="$(<${_train_dir}/feats_type)"
    if [ "${_feats_type}" = raw ]; then
        _scp=wav.scp
        # "sound" supports "wav", "flac", etc.
        _type=sound
        # FIXME(kamo): max_length is confusing name. How about fold_length?
        _max_length=80000
    else
        _scp=feats.scp
        _type=kaldi_ark
        # FIXME(kamo): max_length is confusing name. How about fold_length?
        _max_length=800
        _odim="$(<${_train_dir}/feats_dim)"
        _opts+="--odim=${_odim} "
    fi

    log "TTS training started... log: '${tts_exp}/train.log'"
    # shellcheck disable=SC2086
    ${cuda_cmd} --gpu "${ngpu}" "${tts_exp}"/train.log \
        python3 -m espnet2.bin.tts_train \
            --ngpu "${ngpu}" \
            --token_list "${_train_dir}/tokens.txt" \
            --use_preprocessor true \
            --token_type char \
            --token_list "${token_list}" \
            --non_linguistic_symbols "${nlsyms_txt}" \
            --normalize global_mvn \
            --normalize_conf stats_file=${tts_stats_dir}/train/feats_stats.npz \
            --train_data_path_and_name_and_type "${_train_dir}/text,text,text" \
            --train_data_path_and_name_and_type "${_train_dir}/${_scp},speech,${_type}" \
            --valid_data_path_and_name_and_type "${_dev_dir}/text,text,text" \
            --valid_data_path_and_name_and_type "${_dev_dir}/${_scp},speech,${_type}" \
            --train_shape_file "${tts_stats_dir}/train/speech_shape" \
            --train_shape_file "${tts_stats_dir}/train/text_shape" \
<<<<<<< HEAD
            --eval_shape_file "${tts_stats_dir}/eval/speech_shape" \
            --eval_shape_file "${tts_stats_dir}/eval/text_shape" \
=======
            --valid_shape_file "${tts_stats_dir}/valid/speech_shape" \
            --valid_shape_file "${tts_stats_dir}/valid/text_shape" \
>>>>>>> 4c174113
            --resume true \
            --max_length 150 \
            --max_length ${_max_length} \
            --output_dir "${tts_exp}" \
            ${_opts} ${train_args}
fi


if [ ${stage} -le 5 ] && [ ${stop_stage} -ge 5 ]; then
    log "Stage 5: Decoding: training_dir=${tts_exp}"

    if ${gpu_decode}; then
        _cmd=${cuda_cmd}
        _ngpu=1
    else
        _cmd=${decode_cmd}
        _ngpu=0
    fi

    _opts=
    if [ -n "${decode_config}" ]; then
        _opts+="--config ${decode_config} "
    fi

    _feats_type="$(<${data_feats}/${train_set}/feats_type)"
    if [ "${_feats_type}" == fbank ] || [ "${_feats_type}" == stft ]; then
        _opts+="--vocoder_conf n_fft=${n_fft} "
        _opts+="--vocoder_conf n_shift=${n_shift} "
        _opts+="--vocoder_conf win_length=${win_length} "
        _opts+="--vocoder_conf fs=${fs} "
    fi
    if [ "${_feats_type}" == fbank ]; then
        _opts+="--vocoder_conf n_mels=${n_mels} "
        _opts+="--vocoder_conf fmin=${fmin} "
        _opts+="--vocoder_conf fmax=${fmax} "
    fi

    for dset in "${dev_set}" ${eval_sets}; do
        _data="${data_feats}/${dset}"
        _dir="${tts_exp}/${decode_tag}_${dset}"
        _logdir="${_dir}/log"
        mkdir -p "${_logdir}"

        # 0. Copy feats_type
        cp "${_data}/feats_type" "${_dir}/feats_type"

        # 1. Split the key file
        key_file=${_data}/text
        split_scps=""
        _nj=$((decode_nj<$(<${key_file} wc -l)?decode_nj:$(<${key_file} wc -l)))
        for n in $(seq ${_nj}); do
            split_scps+=" ${_logdir}/keys.${n}.scp"
        done
        # shellcheck disable=SC2086
        utils/split_scp.pl "${key_file}" ${split_scps}

        # 2. Submit decoding jobs
        log "Decoding started... log: '${_logdir}/tts_decode.*.log'"
        # shellcheck disable=SC2086
        # NOTE(kan-bayashi): --key_file is useful when we want to use multiple data
        ${_cmd} --gpu "${_ngpu}" JOB=1:"${_nj}" "${_logdir}"/tts_decode.JOB.log \
            python3 -m espnet2.bin.tts_decode \
                --ngpu "${_ngpu}" \
                --data_path_and_name_and_type "${_data}/text,text,text" \
                --key_file "${_logdir}"/keys.JOB.scp \
                --model_file "${tts_exp}"/"${decode_model}" \
                --train_config "${tts_exp}"/config.yaml \
                --output_dir "${_logdir}"/output.JOB \
                --vocoder_conf griffin_lim_iters="${griffin_lim_iters}" \
                ${_opts} ${decode_args}

        # 3. Concatenates the output files from each jobs
        mkdir -p "${_dir}"/{norm,denorm,wav}
        for i in $(seq "${_nj}"); do
             cat "${_logdir}/output.${i}/norm/feats.scp"
        done | LC_ALL=C sort -k1 > "${_dir}/norm/feats.scp"
        for i in $(seq "${_nj}"); do
             cat "${_logdir}/output.${i}/denorm/feats.scp"
        done | LC_ALL=C sort -k1 > "${_dir}/denorm/feats.scp"
        for i in $(seq "${_nj}"); do
            mv -u "${_logdir}/output.${i}"/wav/*.wav "${_dir}"/wav
            rm -rf "${_logdir}/output.${i}/wav"
        done
    done

fi


if [ ${stage} -le 6 ] && [ ${stop_stage} -ge 6 ]; then
    log "[Option] Stage 6: Pack model: ${tts_exp}/packed.tgz"

    python -m espnet2.bin.pack tts \
        --train_config.yaml "${tts_exp}"/config.yaml \
        --model_file.pth "${tts_exp}"/"${decode_model}" \
        --option ${tts_stats_dir}/train/feats_stats.npz  \
        --outpath "${tts_exp}/packed.tgz"

fi


log "Successfully finished. [elapsed=${SECONDS}s]"<|MERGE_RESOLUTION|>--- conflicted
+++ resolved
@@ -398,13 +398,8 @@
             --valid_data_path_and_name_and_type "${_dev_dir}/${_scp},speech,${_type}" \
             --train_shape_file "${tts_stats_dir}/train/speech_shape" \
             --train_shape_file "${tts_stats_dir}/train/text_shape" \
-<<<<<<< HEAD
-            --eval_shape_file "${tts_stats_dir}/eval/speech_shape" \
-            --eval_shape_file "${tts_stats_dir}/eval/text_shape" \
-=======
             --valid_shape_file "${tts_stats_dir}/valid/speech_shape" \
             --valid_shape_file "${tts_stats_dir}/valid/text_shape" \
->>>>>>> 4c174113
             --resume true \
             --max_length 150 \
             --max_length ${_max_length} \
