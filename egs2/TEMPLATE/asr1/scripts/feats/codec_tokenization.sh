--- conflicted
+++ resolved
@@ -30,11 +30,7 @@
 tgt_dir=
 checkpoint_path=null
 config_path=null
-<<<<<<< HEAD
-hf_model_card=null
-=======
 hf_model_tag=null
->>>>>>> c1829bfe
 
 log "$0 $*"
 . utils/parse_options.sh
@@ -85,11 +81,7 @@
             --wav_wspecifier ${wav_wspecifier} \
             --checkpoint_path ${checkpoint_path} \
             --config_path ${config_path} \
-<<<<<<< HEAD
-            --hf_model_card ${hf_model_card} \
-=======
             --hf_model_tag ${hf_model_tag} \
->>>>>>> c1829bfe
             "scp:${_logdir}/${file_name}.JOB.scp" ${code_wspecifier} || exit 1;
 
     for n in $(seq ${_nj}); do
