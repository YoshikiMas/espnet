--- conflicted
+++ resolved
@@ -74,11 +74,8 @@
     test_jsons+="dump/raw_tts_librispeech/train_clean_360/data.json "
 fi
 
-<<<<<<< HEAD
 test_jsons+="dump/raw_tts_librispeech/train_other_500/data.json "
 
-=======
->>>>>>> 4b37f612
 ./speechlm.sh \
     --skip_data_prep true \
     --data_combo_name ${data_combo_name%_} \
@@ -87,11 +84,7 @@
     --nj 88 \
     --cleaner "tacotron" \
     --g2p "g2p_en_no_space" \
-<<<<<<< HEAD
     --inference_nj 88 \
-=======
-    --inference_nj 16 \
->>>>>>> 4b37f612
     --nbest 10 \
     --gpu_inference true \
     --audio_format "flac.ark" \
