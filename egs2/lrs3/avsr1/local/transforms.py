#! /usr/bin/env python
# -*- coding: utf-8 -*-

# Copyright 2021 Imperial College London (Pingchuan Ma)
# Apache 2.0  (http://www.apache.org/licenses/LICENSE-2.0)
import random

import cv2
import numpy as np
import torch
from scipy import signal

__all__ = [
    "Compose",
    "Normalize",
    "CenterCrop",
    "AddNoise",
    "NormalizeUtterance",
    "Identity",
    "SpeedRate",
    "ExpandDims",
    "HorizontalFlip",
    "TimeMask",
    "CutoutHole",
    "RandomCrop",
]


class Compose(object):
    """Compose several preprocess together.
    Args:
        preprocess (list of ``Preprocess`` objects): list of preprocess to compose.
    """

    def __init__(self, preprocess):
        self.preprocess = preprocess

    def __call__(self, img):
        for t in self.preprocess:
            img = t(img)
        return img

    def __repr__(self):
        format_string = self.__class__.__name__ + "("
        for t in self.preprocess:
            format_string += "\n"
            format_string += "    {0}".format(t)
        format_string += "\n)"
        return format_string


class Normalize(object):
    """Normalize a ndarray image with mean and standard deviation."""

    def __init__(self, mean, std):
        self.mean = mean
        self.std = std

    def __call__(self, img):
        """
        Args:
            tensor (Tensor): Tensor image of size (C, H, W) to be normalized.
        Returns:
            Tensor: Normalized Tensor image.
        """
        return (img - self.mean) / self.std

    def __repr__(self):
        return self.__class__.__name__ + "(mean={0}, std={1})".format(
            self.mean, self.std
        )


class CutoutHole(object):
    """Normalize a ndarray image with mean and standard deviation."""

    def __init__(self, min_hole_length, max_hole_length):
        self.min_hole_length = min_hole_length
        self.max_hole_length = max_hole_length

    def __call__(self, img):
        """
        Args:
            img (numpy.ndarray): Images to be cropped.
        Returns:
            numpy.ndarray: Cropped image.
        """
        frames, h, w = img.shape

        hole_length = random.randint(self.min_hole_length, self.max_hole_length)

        start_h = random.randint(0, h - hole_length)
        start_w = random.randint(0, w - hole_length)

        img[:, start_h : start_h + hole_length, start_w : start_w + hole_length] = 0.0
        return img


<<<<<<< HEAD
class NormalizeUtterance():
    """Normalize per raw audio by removing the 
    mean and divided by the standard deviation
    """
=======
class NormalizeUtterance:
    """Normalize per raw audio by removing the mean and divided by the standard deviation"""
>>>>>>> 8a6a4990

    def __call__(self, signal):
        signal_std = 0.0 if np.std(signal) == 0.0 else np.std(signal)
        signal_mean = np.mean(signal)
        return (signal - signal_mean) / signal_std


class CenterCrop(object):
    """Crop the given image at the center"""

    def __init__(self, size):
        self.size = size

    def __call__(self, frames):
        """
        Args:
            img (numpy.ndarray): Images to be cropped.
        Returns:
            numpy.ndarray: Cropped image.
        """
        t, h, w = frames.shape
        th, tw = self.size
        delta_w = int(round((w - tw)) / 2.0)
        delta_h = int(round((h - th)) / 2.0)
        frames = frames[:, delta_h : delta_h + th, delta_w : delta_w + tw]
        return frames


class RandomCrop(object):
    """Crop the given image at the center"""

    def __init__(self, size):
        self.size = size

    def __call__(self, frames):
        """
        Args:
            img (numpy.ndarray): Images to be cropped.
        Returns:
            numpy.ndarray: Cropped image.
        """
        t, h, w = frames.shape
        th, tw = self.size
        delta_w = random.randint(0, w - tw)
        delta_h = random.randint(0, h - th)
        frames = frames[:, delta_h : delta_h + th, delta_w : delta_w + tw]
        return frames

    def __repr__(self):
        return self.__class__.__name__ + "(size={0})".format(self.size)


class HorizontalFlip(object):
    """Flip image horizontally."""

    def __init__(self, flip_ratio):
        self.flip_ratio = flip_ratio

    def __call__(self, frames):
        """
        Args:
            img (numpy.ndarray): Images to be flipped with a probability flip_ratio
        Returns:
            numpy.ndarray: Cropped image.
        """
        t, h, w = frames.shape
        if random.random() < self.flip_ratio:
            for index in range(t):
                frames[index] = cv2.flip(frames[index], 1)
        return frames


class TimeMask:
    """time mask"""

    def __init__(self, max_mask_length):
        self.max_mask_length = max_mask_length

    def __call__(self, img):
        """
        Args:
            img (numpy.ndarray): Images to be masked.
        Returns:
            numpy.ndarray: Masked image.
        """
        frames, h, w = img.shape
        max_mask_length = min(frames, self.max_mask_length)

        mask_length = random.randint(0, max_mask_length)
        start = random.randint(0, frames - mask_length)

        img[start : start + mask_length] = 0.0
        return img


class AddNoise(object):
    """Add SNR noise [-1, 1]"""

    def __init__(self, noise, snr_target=None, snr_levels=[-5, 0, 5, 10, 15]):
        assert noise.dtype in [
            np.float32,
            np.float64,
        ], "noise only supports float data type"
        self.noise = noise
        self.snr_levels = snr_levels
        self.snr_target = snr_target

    def get_power(self, clip):
        clip2 = clip.copy()
        clip2 = clip2**2
        return np.sum(clip2) / (len(clip2) * 1.0)

    def __call__(self, signal):
        assert signal.dtype in [
            np.float32,
            np.float64,
        ], "signal only supports float32 data type"
        snr_target = (
            random.choice(self.snr_levels) if not self.snr_target else self.snr_target
        )
        if snr_target == 9999:
            return signal
        else:
            # -- get noise
            start_idx = random.randint(0, len(self.noise) - len(signal))
            noise_clip = self.noise[start_idx : start_idx + len(signal)]
            sig_power = self.get_power(signal)
            noise_clip_power = self.get_power(noise_clip)
            factor = (sig_power / noise_clip_power) / (10 ** (snr_target / 10.0))
            desired_signal = (signal + noise_clip * np.sqrt(factor)).astype(np.float32)
            if random.random() < 0.5:
                max_len = len(desired_signal) // 8
                start_idx = random.sample(range(len(desired_signal)), k=4)
                length = random.choices(range(max_len), k=4)
                for i in range(4):
                    desired_signal[start_idx[i] : start_idx[i] + length[i]] = 0
                return desired_signal
            else:
                return desired_signal


class Identity(object):
    """Identity"""

    def __init__(
        self,
    ):
        pass

    def __call__(self, array):
        return array


class SpeedRate(object):
    """Subsample/Upsample the number of frames in a sequence."""

    def __init__(self, speed_rate=1.0):
        """__init__.

        :param speed_rate: float, the speed rate between the frame rate of \
            the input video and the frame rate used for training.
        """
        self._speed_rate = speed_rate

    def __call__(self, x):
        """
        Args:
            img (numpy.ndarray): sequence to be sampled.
        Returns:
            numpy.ndarray: sampled sequence.
        """
        if self._speed_rate <= 0:
            raise ValueError("speed_rate should be greater than zero.")
        if self._speed_rate == 1.0:
            return x
        old_length = x.shape[0]
        new_length = int(old_length / self._speed_rate)
        old_indices = np.arange(old_length)
        new_indices = np.linspace(
            start=0, stop=old_length, num=new_length, endpoint=False
        )
        new_indices = list(map(int, new_indices))
        x = x[new_indices]
        return x


class ExpandDims(object):
    """ExpandDims."""

    def __init__(
        self,
    ):
        """__init__."""

    def __call__(self, x):
        """__call__.

        :param x: numpy.ndarray, Expand the shape of an array.
        """
        return np.expand_dims(x, axis=1) if x.ndim == 1 else x<|MERGE_RESOLUTION|>--- conflicted
+++ resolved
@@ -96,15 +96,10 @@
         return img
 
 
-<<<<<<< HEAD
 class NormalizeUtterance():
     """Normalize per raw audio by removing the 
     mean and divided by the standard deviation
     """
-=======
-class NormalizeUtterance:
-    """Normalize per raw audio by removing the mean and divided by the standard deviation"""
->>>>>>> 8a6a4990
 
     def __call__(self, signal):
         signal_std = 0.0 if np.std(signal) == 0.0 else np.std(signal)
