--- conflicted
+++ resolved
@@ -26,11 +26,7 @@
 1. ``./local/run_mfa.sh``
 2. ``./run_train_teacher.sh`` (to stage 8, must use teacher forcing in decoding)
 3. ``./run_train_teacher.sh`` (stage 6 only, to extract energy and pitch)
-<<<<<<< HEAD
 4. ``./run.sh`` (to stage 8, use custom cn_hubert in certain layer)
-=======
-4. ``./run.sh --stop_stage 8 --s3prl_upstream_name hf_hubert_custom``
->>>>>>> ef0138f7
 5. Train a vocoder at [PWG](https://github.com/kan-bayashi/ParallelWaveGAN/tree/master/egs) (We use discrete hifigan here)
 6. ``./run.sh --stage 9``
 7. Evaluate the generated wav using [scripts here](https://github.com/espnet/espnet/tree/master/egs2/TEMPLATE/tts1#evaluation)
@@ -92,7 +88,6 @@
     --write_collected_feats true
 ```
 
-<<<<<<< HEAD
 ### 4. Train discrete fastspeech2 
 The datasets include text, durations, speech, discrete speech, pitch, energy, and spkembs. We use cn_hubert (pretrained on mandarin) here for discrete tts feature extraction.
 
@@ -112,10 +107,6 @@
     --tts2_exp exp/tts_fastspeech2_raw_phn_none_cn_hubert
 
 ```
-=======
-### 4. Train discrete fastspeech2
-The datasets include text, durations, speech, discrete speech, pitch, energy, and spembs. Use cn_hubert(pretrained on mandarin) here for discrete tts feature extraction.
->>>>>>> ef0138f7
 
 ### 5. Train a vocoder
 A customized vocoder for aishell3 discrete features is necessary for the purpose of generating ``wav`` from discrete hubert features.
@@ -132,15 +123,9 @@
   ```shell
   cat path/to/train_hubert.txt path/to/dev_hubert.txt path/to/test_hubert.txt > path/to/newfile_all.txt
   ```
-<<<<<<< HEAD
 * Modify the ``hubert_text`` in ./run.sh. Follow instructions in stage 0 to symlink the data(silence trimmed). ``wav`` format is better supported in kaldiio than ``flac``. Notice that aishell3 has unknown speakers, so we don't use sid. 
 
 * Modify ``num_embs``(equals to the number of k-means clusters), ``batch_max_steps``(as the comment suggested) and custom parameters in the config file ``conf/hifigan_hubert_24k.v1.yaml``. 
-=======
-* Modify the ``hubert_text`` in ./run.sh. Follow instructions in stage 0 to symlink the data (``wav`` format is better supported in kaldiio than ``flac``). Notice that aishell3 has unknown speakers, so we don't use sid.
-
-* Modify ``num_embs``(equals to number of k-means clusters) and custom parameters in the config file ``conf/hifigan_hubert_24k.v1.yaml``.
->>>>>>> ef0138f7
 
 * Start feature extraction and training from stage 1.
 
@@ -148,15 +133,11 @@
 ### 6. Inference
 Run the inference stage in espnet2 recipe with your trained vocoder. Waveform will be directly generated this time.
 
-<<<<<<< HEAD
 ```
 ./run.sh --stage 9 --stop_stage 9 --tts2_exp exp/tts_fastspeech2_raw_phn_none_cn_hubert
 ```
 
 ### 7. Evaluate model performance 
-=======
-### 7. Evaluate model performance
->>>>>>> ef0138f7
 Please follow [scripts here](https://github.com/espnet/espnet/tree/master/egs2/TEMPLATE/tts1#evaluation).
 
 
