--- conflicted
+++ resolved
@@ -7,20 +7,13 @@
 import shutil
 import sys
 import time
-<<<<<<< HEAD
-from distutils.version import LooseVersion
-=======
->>>>>>> 57c05436
 from pathlib import Path
 from typing import Any, Dict, Optional, Sequence, Tuple, Union
 
 import numpy as np
 import soundfile as sf
 import torch
-<<<<<<< HEAD
-=======
 from packaging.version import parse as V
->>>>>>> 57c05436
 from typeguard import check_argument_types
 
 from espnet2.fileio.npy_scp import NpyScpWriter
