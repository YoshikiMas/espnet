--- conflicted
+++ resolved
@@ -1,8 +1,5 @@
-<<<<<<< HEAD
-=======
 import random
 from functools import partial
->>>>>>> 57c05436
 from typing import Any, Sequence, Union
 
 import numpy as np
