import argparse
import copy
import logging
from typing import Callable
from typing import Collection
from typing import Dict
from typing import List
from typing import Optional
from typing import Tuple

import numpy as np
import torch
from typeguard import check_argument_types
from typeguard import check_return_type

from espnet2.asr.ctc import CTC
from espnet2.asr.espnet_enh_asr_model import ESPnetEnhASRModel
from espnet2.asr.espnet_model import ESPnetASRModel
from espnet2.asr.transducer.joint_network import JointNetwork
from espnet2.enh.espnet_model import ESPnetEnhancementModel
<<<<<<< HEAD
=======
from espnet2.st.espnet_model import ESPnetSTModel
>>>>>>> 57b063cc
from espnet2.tasks.abs_task import AbsTask
from espnet2.tasks.asr import ASRTask
from espnet2.tasks.asr import frontend_choices
from espnet2.tasks.asr import specaug_choices
from espnet2.tasks.asr import normalize_choices
from espnet2.tasks.asr import preencoder_choices as asr_preencoder_choices_
from espnet2.tasks.asr import encoder_choices as asr_encoder_choices_
from espnet2.tasks.asr import postencoder_choices as asr_postencoder_choices_
from espnet2.tasks.asr import decoder_choices as asr_decoder_choices_
from espnet2.tasks.enh import EnhancementTask
from espnet2.tasks.enh import encoder_choices as enh_encoder_choices_
from espnet2.tasks.enh import decoder_choices as enh_decoder_choices_
from espnet2.tasks.enh import separator_choices as enh_separator_choices_
from espnet2.tasks.enh import criterion_choices as enh_criterion_choices_
from espnet2.tasks.st import STTask
from espnet2.tasks.st import preencoder_choices as st_preencoder_choices_
from espnet2.tasks.st import encoder_choices as st_encoder_choices_
from espnet2.tasks.st import postencoder_choices as st_postencoder_choices_
from espnet2.tasks.st import decoder_choices as st_decoder_choices_
<<<<<<< HEAD
from espnet2.tasks.st import extra_asr_decoder_choices as st_extra_asr_decoder_choices_
from espnet2.tasks.st import extra_mt_decoder_choices as st_extra_mt_decoder_choices_
=======
>>>>>>> 57b063cc
from espnet2.text.phoneme_tokenizer import g2p_choices
from espnet2.torch_utils.initialize import initialize
from espnet2.train.class_choices import ClassChoices
from espnet2.train.collate_fn import CommonCollateFn
from espnet2.train.preprocessor import CommonPreprocessor_multi
from espnet2.train.preprocessor import MutliTokenizerCommonPreprocessor
from espnet2.train.trainer import Trainer
from espnet2.utils.get_default_kwargs import get_default_kwargs
from espnet2.utils.nested_dict_action import NestedDictAction
from espnet2.utils.types import int_or_none
from espnet2.utils.types import str2bool
from espnet2.utils.types import str_or_none

<<<<<<< HEAD

=======
>>>>>>> 57b063cc
# Enhancement
enh_encoder_choices = copy.deepcopy(enh_encoder_choices_)
enh_encoder_choices.name = "enh_encoder"
enh_decoder_choices = copy.deepcopy(enh_decoder_choices_)
enh_decoder_choices.name = "enh_decoder"
enh_separator_choices = copy.deepcopy(enh_separator_choices_)
enh_separator_choices.name = "enh_separator"
enh_criterions_choices = copy.deepcopy(enh_criterion_choices_)
enh_criterions_choices.name = "enh_criterions"

# ASR (also SLU)
asr_preencoder_choices = copy.deepcopy(asr_preencoder_choices_)
asr_preencoder_choices.name = "asr_preencoder"
asr_encoder_choices = copy.deepcopy(asr_encoder_choices_)
asr_encoder_choices.name = "asr_encoder"
asr_postencoder_choices = copy.deepcopy(asr_postencoder_choices_)
asr_postencoder_choices.name = "asr_postencoder"
asr_decoder_choices = copy.deepcopy(asr_decoder_choices_)
asr_decoder_choices.name = "asr_decoder"

# ST
st_preencoder_choices = copy.deepcopy(st_preencoder_choices_)
st_preencoder_choices.name = "st_preencoder"
st_encoder_choices = copy.deepcopy(st_encoder_choices_)
st_encoder_choices.name = "st_encoder"
st_postencoder_choices = copy.deepcopy(st_postencoder_choices_)
st_postencoder_choices.name = "st_postencoder"
st_decoder_choices = copy.deepcopy(st_decoder_choices_)
st_decoder_choices.name = "st_decoder"
<<<<<<< HEAD
st_extra_asr_decoder_choices = copy.deepcopy(st_extra_asr_decoder_choices_)
st_extra_asr_decoder_choices.name = "st_extra_asr_decoder"
st_extra_mt_decoder_choices = copy.deepcopy(st_extra_mt_decoder_choices_)
st_extra_mt_decoder_choices.name = "st_extra_mt_decoder"
=======
>>>>>>> 57b063cc

MAX_REFERENCE_NUM = 100

name2task = dict(
    enh=EnhancementTask,
    asr=ASRTask,
    st=STTask,
)

# More can be added to the following attributes
enh_attributes = [
    "encoder", "encoder_conf",
    "separator", "separator_conf",
    "decoder", "decoder_conf",
    "criterions",
]

asr_attributes = [
    "token_list",
    "input_size",
    "frontend", "frontend_conf",
    "specaug", "specaug_conf",
    "normalize", "normalize_conf",
    "preencoder", "preencoder_conf",
    "encoder", "encoder_conf",
    "postencoder", "postencoder_conf",
    "decoder", "decoder_conf",
    "ctc_conf",
]

<<<<<<< HEAD
st_attributes = [
    "token_list", "src_token_list",
    "input_size",
    "frontend", "frontend_conf",
    "specaug", "specaug_conf",
    "normalize", "normalize_conf",
    "preencoder", "preencoder_conf",
    "encoder", "encoder_conf",
    "postencoder", "postencoder_conf",
    "decoder", "decoder_conf",
    "ctc_conf",
    "extra_asr_decoder", "extra_asr_decoder_conf",
    "extra_mt_decoder", "extra_mt_decoder_conf",
]


=======
>>>>>>> 57b063cc
class EnhASRTask(AbsTask):
    # If you need more than one optimizers, change this value
    num_optimizers: int = 1

    # Add variable objects configurations
    class_choices_list = [
        # --enh_encoder and --enh_encoder_conf
        enh_encoder_choices,
        # --enh_separator and --enh_separator_conf
        enh_separator_choices,
        # --enh_decoder and --enh_decoder_conf
        enh_decoder_choices,
        # --enh_criterion and --enh_criterion_conf
        enh_criterions_choices,
        # --frontend and --frontend_conf
        frontend_choices,
        # --specaug and --specaug_conf
        specaug_choices,
        # --normalize and --normalize_conf
        normalize_choices,
        # --asr_preencoder and --asr_preencoder_conf
        asr_preencoder_choices,
        # --asr_encoder and --asr_encoder_conf
        asr_encoder_choices,
        # --asr_postencoder and --asr_postencoder_conf
        asr_postencoder_choices,
        # --asr_decoder and --asr_decoder_conf
        asr_decoder_choices,
        # --st_preencoder and --st_preencoder_conf
        st_preencoder_choices,
        # --st_encoder and --st_encoder_conf
        st_encoder_choices,
        # --st_postencoder and --st_postencoder_conf
        st_postencoder_choices,
        # --st_decoder and --st_decoder_conf
        st_decoder_choices,
<<<<<<< HEAD
        # --st_extra_asr_decoder and --st_extra_asr_decoder_conf
        st_extra_asr_decoder_choices,
        # --st_extra_mt_decoder and --st_extra_mt_decoder_conf
        st_extra_mt_decoder_choices,
=======
>>>>>>> 57b063cc
    ]

    # If you need to modify train() or eval() procedures, change Trainer class here
    trainer = Trainer

    @classmethod
    def add_task_arguments(cls, parser: argparse.ArgumentParser):
        group = parser.add_argument_group(description="Task related")

        # NOTE(kamo): add_arguments(..., required=True) can't be used
        # to provide --print_config mode. Instead of it, do as
        required = parser.get_default("required")
        required += ["token_list"]

        group.add_argument(
            "--token_list",
            type=str_or_none,
            default=None,
            help="A text mapping int-id to token",
        )
        group.add_argument(
            "--init",
            type=lambda x: str_or_none(x.lower()),
            default=None,
            help="The initialization method",
            choices=[
                "chainer",
                "xavier_uniform",
                "xavier_normal",
                "kaiming_uniform",
                "kaiming_normal",
                None,
            ],
        )

        group.add_argument(
            "--input_size",
            type=int_or_none,
            default=None,
            help="The number of input dimension of the feature",
        )

        group.add_argument(
            "--ctc_conf",
            action=NestedDictAction,
            default=get_default_kwargs(CTC),
            help="The keyword arguments for CTC class.",
        )

        group.add_argument(
            "--enh_model_conf",
            action=NestedDictAction,
            default=get_default_kwargs(ESPnetEnhancementModel),
<<<<<<< HEAD
            help="The keyword arguments for enh submodel class.",
=======
            help="The keyword arguments for model class.",
>>>>>>> 57b063cc
        )

        group.add_argument(
            "--asr_model_conf",
            action=NestedDictAction,
            default=get_default_kwargs(ESPnetASRModel),
            help="The keyword arguments for asr submodel class.",
        )

        group.add_argument(
            "--st_model_conf",
            action=NestedDictAction,
<<<<<<< HEAD
            default=get_default_kwargs(ESPnetEnhancementModel),
            help="The keyword arguments for st submodel class.",
=======
            default=get_default_kwargs(ESPnetSTModel),
            help="The keyword arguments for model class.",
>>>>>>> 57b063cc
        )

        group.add_argument(
            "--model_conf",
            action=NestedDictAction,
            default=get_default_kwargs(ESPnetEnhASRModel),
            help="The keyword arguments for model class.",
        )

        group = parser.add_argument_group(description="Preprocess related")
        group.add_argument(
            "--use_preprocessor",
            type=str2bool,
            default=False,
            help="Apply preprocessing to data or not",
        )
        group.add_argument(
            "--token_type",
            type=str,
            default="bpe",
            choices=["bpe", "char", "word", "phn"],
            help="The text will be tokenized " "in the specified level token",
        )
        group.add_argument(
            "--bpemodel",
            type=str_or_none,
            default=None,
            help="The model file of sentencepiece",
        )
        parser.add_argument(
            "--non_linguistic_symbols",
            type=str_or_none,
            help="non_linguistic_symbols file path",
        )
        parser.add_argument(
            "--cleaner",
            type=str_or_none,
            choices=[None, "tacotron", "jaconv", "vietnamese"],
            default=None,
            help="Apply text cleaning",
        )
        parser.add_argument(
            "--g2p",
            type=str_or_none,
            choices=g2p_choices,
            default=None,
            help="Specify g2p method if --token_type=phn",
        )
        group.add_argument(
<<<<<<< HEAD
            "--enhancement_conf",
            action=NestedDictAction,
            default=None,
            help="The keyword arguments for enhancement model class.",
        )

        group.add_argument(
=======
>>>>>>> 57b063cc
            "--subtask_series",
            type=str,
            nargs="+",
            default=("enh", "asr"),
            choices=["enh", "asr", "st"],
            help="The series of subtasks in the pipeline.",
        )
<<<<<<< HEAD

        # ST related
        group.add_argument(
            "--src_token_list",
            type=str_or_none,
            default=None,
            help="A text mapping int-id to token (for source language)",
        )
        group.add_argument(
            "--src_token_type",
            type=str,
            default="bpe",
            choices=["bpe", "char", "word", "phn"],
            help="The source text will be tokenized " "in the specified level token",
        )
        group.add_argument(
            "--src_bpemodel",
            type=str_or_none,
            default=None,
            help="The model file of sentencepiece (for source language)",
        )
=======
>>>>>>> 57b063cc

        for class_choices in cls.class_choices_list:
            # Append --<name> and --<name>_conf.
            # e.g. --encoder and --encoder_conf
            class_choices.add_arguments(group)

    @classmethod
    def build_collate_fn(
        cls, args: argparse.Namespace, train: bool
    ) -> Callable[
        [Collection[Tuple[str, Dict[str, np.ndarray]]]],
        Tuple[List[str], Dict[str, torch.Tensor]],
    ]:
        assert check_argument_types()
        # NOTE(kamo): int value = 0 is reserved by CTC-blank symbol
        return CommonCollateFn(float_pad_value=0.0, int_pad_value=-1)

    @classmethod
    def build_preprocess_fn(
        cls, args: argparse.Namespace, train: bool
    ) -> Optional[Callable[[str, Dict[str, np.array]], Dict[str, np.ndarray]]]:
        assert check_argument_types()
        # TODO(Jing): ask Kamo if it ok to support several args,
        # like text_name = 'text_ref1' and 'text_ref2'
        if args.use_preprocessor:
<<<<<<< HEAD
            if "st" in args.subtask_series:
                retval = MutliTokenizerCommonPreprocessor(
                    train=train,
                    token_type=[args.token_type, args.src_token_type],
                    token_list=[args.token_list, args.src_token_list],
                    bpemodel=[args.bpemodel, args.src_bpemodel],
                    non_linguistic_symbols=args.non_linguistic_symbols,
                    text_cleaner=args.cleaner,
                    g2p_type=args.g2p,
                    # NOTE(kamo): Check attribute existence for backward compatibility
                    rir_scp=args.rir_scp if hasattr(args, "rir_scp") else None,
                    rir_apply_prob=args.rir_apply_prob
                    if hasattr(args, "rir_apply_prob")
                    else 1.0,
                    noise_scp=args.noise_scp if hasattr(args, "noise_scp") else None,
                    noise_apply_prob=args.noise_apply_prob
                    if hasattr(args, "noise_apply_prob")
                    else 1.0,
                    noise_db_range=args.noise_db_range
                    if hasattr(args, "noise_db_range")
                    else "13_15",
                    speech_volume_normalize=args.speech_volume_normalize
                    if hasattr(args, "speech_volume_normalize")
                    else None,
                    speech_name="speech",
                    text_name=["text", "src_text"],
                )
            else:
                retval = CommonPreprocessor_multi(
                    train=train,
                    token_type=args.token_type,
                    token_list=args.token_list,
                    bpemodel=args.bpemodel,
                    non_linguistic_symbols=args.non_linguistic_symbols,
                    text_name=["text"],
                    text_cleaner=args.cleaner,
                    g2p_type=args.g2p,
                )
=======
            retval = CommonPreprocessor_multi(
                train=train,
                token_type=args.token_type,
                token_list=args.token_list,
                bpemodel=args.bpemodel,
                non_linguistic_symbols=args.non_linguistic_symbols,
                text_name=["text"],
                text_cleaner=args.cleaner,
                g2p_type=args.g2p,
            )
>>>>>>> 57b063cc
        else:
            retval = None
        assert check_return_type(retval)
        return retval

    @classmethod
    def required_data_names(
        cls, train: bool = True, inference: bool = False
    ) -> Tuple[str, ...]:
        if not inference:
            retval = ("speech", "speech_ref1", "text")
        else:
            # Recognition mode
            retval = ("speech",)
        return retval

    @classmethod
    def optional_data_names(
        cls, train: bool = True, inference: bool = False
    ) -> Tuple[str, ...]:
        retval = ["dereverb_ref"]
        retval += ["speech_ref{}".format(n) for n in range(2, MAX_REFERENCE_NUM + 1)]
        retval += ["text_ref{}".format(n) for n in range(2, MAX_REFERENCE_NUM + 1)]
        retval += ["noise_ref{}".format(n) for n in range(1, MAX_REFERENCE_NUM + 1)]
        retval += ["src_text"]
        retval = tuple(retval)
        assert check_return_type(retval)
        return retval

    @classmethod
    def build_model(cls, args: argparse.Namespace) -> ESPnetEnhASRModel:
        assert check_argument_types()
<<<<<<< HEAD
=======
        if isinstance(args.token_list, str):
            with open(args.token_list, encoding="utf-8") as f:
                token_list = [line.rstrip() for line in f]

            # Overwriting token_list to keep it as "portable".
            args.token_list = list(token_list)
        elif isinstance(args.token_list, (tuple, list)):
            token_list = list(args.token_list)
        else:
            raise RuntimeError("token_list must be str or list")
        vocab_size = len(token_list)
        logging.info(f"Vocabulary size: {vocab_size }")
>>>>>>> 57b063cc

        # Build submodels in the order of subtask_series
        model_conf = args.model_conf.copy()
        for _, subtask in enumerate(args.subtask_series):
            subtask_conf = dict(init=None, model_conf=eval(f"args.{subtask}_model_conf"))
<<<<<<< HEAD

            for attr in eval(f"{subtask}_attributes"):
                subtask_conf[attr] = (
                    getattr(args, subtask + "_" + attr, None) if getattr(args, subtask + "_" + attr, None) is not None
                    else getattr(args, attr, None)
                )

            if subtask in ["st"]:
                m_subtask = "asr"
            else:
                m_subtask = subtask

            model_conf[f"{m_subtask}_model"] = name2task[subtask].build_model(
=======

            for attr in eval(f"{subtask}_attributes"):
                subtask_conf[attr] = (
                    getattr(args, subtask + "_" + attr, None) if getattr(args, subtask + "_" + attr, None) is not None
                    else getattr(args, attr, None)
                )

            model_conf[f"{subtask}_model"] = name2task[subtask].build_model(
>>>>>>> 57b063cc
                argparse.Namespace(**subtask_conf)
            )

        # 8. Build model
        model = ESPnetEnhASRModel(**model_conf)

        # FIXME(kamo): Should be done in model?
        # 9. Initialize
        if args.init is not None:
            initialize(model, args.init)

        assert check_return_type(model)
        return model<|MERGE_RESOLUTION|>--- conflicted
+++ resolved
@@ -18,10 +18,7 @@
 from espnet2.asr.espnet_model import ESPnetASRModel
 from espnet2.asr.transducer.joint_network import JointNetwork
 from espnet2.enh.espnet_model import ESPnetEnhancementModel
-<<<<<<< HEAD
-=======
 from espnet2.st.espnet_model import ESPnetSTModel
->>>>>>> 57b063cc
 from espnet2.tasks.abs_task import AbsTask
 from espnet2.tasks.asr import ASRTask
 from espnet2.tasks.asr import frontend_choices
@@ -41,11 +38,8 @@
 from espnet2.tasks.st import encoder_choices as st_encoder_choices_
 from espnet2.tasks.st import postencoder_choices as st_postencoder_choices_
 from espnet2.tasks.st import decoder_choices as st_decoder_choices_
-<<<<<<< HEAD
 from espnet2.tasks.st import extra_asr_decoder_choices as st_extra_asr_decoder_choices_
 from espnet2.tasks.st import extra_mt_decoder_choices as st_extra_mt_decoder_choices_
-=======
->>>>>>> 57b063cc
 from espnet2.text.phoneme_tokenizer import g2p_choices
 from espnet2.torch_utils.initialize import initialize
 from espnet2.train.class_choices import ClassChoices
@@ -59,10 +53,7 @@
 from espnet2.utils.types import str2bool
 from espnet2.utils.types import str_or_none
 
-<<<<<<< HEAD
-
-=======
->>>>>>> 57b063cc
+
 # Enhancement
 enh_encoder_choices = copy.deepcopy(enh_encoder_choices_)
 enh_encoder_choices.name = "enh_encoder"
@@ -92,13 +83,10 @@
 st_postencoder_choices.name = "st_postencoder"
 st_decoder_choices = copy.deepcopy(st_decoder_choices_)
 st_decoder_choices.name = "st_decoder"
-<<<<<<< HEAD
 st_extra_asr_decoder_choices = copy.deepcopy(st_extra_asr_decoder_choices_)
 st_extra_asr_decoder_choices.name = "st_extra_asr_decoder"
 st_extra_mt_decoder_choices = copy.deepcopy(st_extra_mt_decoder_choices_)
 st_extra_mt_decoder_choices.name = "st_extra_mt_decoder"
-=======
->>>>>>> 57b063cc
 
 MAX_REFERENCE_NUM = 100
 
@@ -129,7 +117,6 @@
     "ctc_conf",
 ]
 
-<<<<<<< HEAD
 st_attributes = [
     "token_list", "src_token_list",
     "input_size",
@@ -146,8 +133,6 @@
 ]
 
 
-=======
->>>>>>> 57b063cc
 class EnhASRTask(AbsTask):
     # If you need more than one optimizers, change this value
     num_optimizers: int = 1
@@ -184,13 +169,10 @@
         st_postencoder_choices,
         # --st_decoder and --st_decoder_conf
         st_decoder_choices,
-<<<<<<< HEAD
         # --st_extra_asr_decoder and --st_extra_asr_decoder_conf
         st_extra_asr_decoder_choices,
         # --st_extra_mt_decoder and --st_extra_mt_decoder_conf
         st_extra_mt_decoder_choices,
-=======
->>>>>>> 57b063cc
     ]
 
     # If you need to modify train() or eval() procedures, change Trainer class here
@@ -244,11 +226,7 @@
             "--enh_model_conf",
             action=NestedDictAction,
             default=get_default_kwargs(ESPnetEnhancementModel),
-<<<<<<< HEAD
             help="The keyword arguments for enh submodel class.",
-=======
-            help="The keyword arguments for model class.",
->>>>>>> 57b063cc
         )
 
         group.add_argument(
@@ -261,13 +239,8 @@
         group.add_argument(
             "--st_model_conf",
             action=NestedDictAction,
-<<<<<<< HEAD
-            default=get_default_kwargs(ESPnetEnhancementModel),
+            default=get_default_kwargs(ESPnetSTModel),
             help="The keyword arguments for st submodel class.",
-=======
-            default=get_default_kwargs(ESPnetSTModel),
-            help="The keyword arguments for model class.",
->>>>>>> 57b063cc
         )
 
         group.add_argument(
@@ -317,16 +290,6 @@
             help="Specify g2p method if --token_type=phn",
         )
         group.add_argument(
-<<<<<<< HEAD
-            "--enhancement_conf",
-            action=NestedDictAction,
-            default=None,
-            help="The keyword arguments for enhancement model class.",
-        )
-
-        group.add_argument(
-=======
->>>>>>> 57b063cc
             "--subtask_series",
             type=str,
             nargs="+",
@@ -334,7 +297,6 @@
             choices=["enh", "asr", "st"],
             help="The series of subtasks in the pipeline.",
         )
-<<<<<<< HEAD
 
         # ST related
         group.add_argument(
@@ -356,8 +318,6 @@
             default=None,
             help="The model file of sentencepiece (for source language)",
         )
-=======
->>>>>>> 57b063cc
 
         for class_choices in cls.class_choices_list:
             # Append --<name> and --<name>_conf.
@@ -383,7 +343,6 @@
         # TODO(Jing): ask Kamo if it ok to support several args,
         # like text_name = 'text_ref1' and 'text_ref2'
         if args.use_preprocessor:
-<<<<<<< HEAD
             if "st" in args.subtask_series:
                 retval = MutliTokenizerCommonPreprocessor(
                     train=train,
@@ -422,18 +381,6 @@
                     text_cleaner=args.cleaner,
                     g2p_type=args.g2p,
                 )
-=======
-            retval = CommonPreprocessor_multi(
-                train=train,
-                token_type=args.token_type,
-                token_list=args.token_list,
-                bpemodel=args.bpemodel,
-                non_linguistic_symbols=args.non_linguistic_symbols,
-                text_name=["text"],
-                text_cleaner=args.cleaner,
-                g2p_type=args.g2p,
-            )
->>>>>>> 57b063cc
         else:
             retval = None
         assert check_return_type(retval)
@@ -466,27 +413,11 @@
     @classmethod
     def build_model(cls, args: argparse.Namespace) -> ESPnetEnhASRModel:
         assert check_argument_types()
-<<<<<<< HEAD
-=======
-        if isinstance(args.token_list, str):
-            with open(args.token_list, encoding="utf-8") as f:
-                token_list = [line.rstrip() for line in f]
-
-            # Overwriting token_list to keep it as "portable".
-            args.token_list = list(token_list)
-        elif isinstance(args.token_list, (tuple, list)):
-            token_list = list(args.token_list)
-        else:
-            raise RuntimeError("token_list must be str or list")
-        vocab_size = len(token_list)
-        logging.info(f"Vocabulary size: {vocab_size }")
->>>>>>> 57b063cc
 
         # Build submodels in the order of subtask_series
         model_conf = args.model_conf.copy()
         for _, subtask in enumerate(args.subtask_series):
             subtask_conf = dict(init=None, model_conf=eval(f"args.{subtask}_model_conf"))
-<<<<<<< HEAD
 
             for attr in eval(f"{subtask}_attributes"):
                 subtask_conf[attr] = (
@@ -500,16 +431,6 @@
                 m_subtask = subtask
 
             model_conf[f"{m_subtask}_model"] = name2task[subtask].build_model(
-=======
-
-            for attr in eval(f"{subtask}_attributes"):
-                subtask_conf[attr] = (
-                    getattr(args, subtask + "_" + attr, None) if getattr(args, subtask + "_" + attr, None) is not None
-                    else getattr(args, attr, None)
-                )
-
-            model_conf[f"{subtask}_model"] = name2task[subtask].build_model(
->>>>>>> 57b063cc
                 argparse.Namespace(**subtask_conf)
             )
 
