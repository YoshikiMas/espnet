"""Enhancement model module."""
from distutils.version import LooseVersion
from typing import Dict
from typing import List
from typing import Optional
from typing import OrderedDict
from typing import Tuple

import torch
from typeguard import check_argument_types

from espnet2.enh.decoder.abs_decoder import AbsDecoder
from espnet2.enh.encoder.abs_encoder import AbsEncoder
from espnet2.enh.loss.criterions.tf_domain import FrequencyDomainLoss
from espnet2.enh.loss.criterions.time_domain import TimeDomainLoss
from espnet2.enh.loss.wrappers.abs_wrapper import AbsLossWrapper
from espnet2.enh.separator.abs_separator import AbsSeparator
from espnet2.torch_utils.device_funcs import force_gatherable
from espnet2.train.abs_espnet_model import AbsESPnetModel


is_torch_1_9_plus = LooseVersion(torch.__version__) >= LooseVersion("1.9.0")

EPS = torch.finfo(torch.get_default_dtype()).eps


class ESPnetEnhancementModel(AbsESPnetModel):
    """Speech enhancement or separation Frontend model"""

    def __init__(
        self,
        encoder: AbsEncoder,
        separator: AbsSeparator,
        decoder: AbsDecoder,
        loss_wrappers: List[AbsLossWrapper],
        stft_consistency: bool = False,
        loss_type: str = "mask_mse",
        mask_type: Optional[str] = None,
    ):
        assert check_argument_types()

        super().__init__()

        self.encoder = encoder
        self.separator = separator
        self.decoder = decoder
        self.loss_wrappers = loss_wrappers
        self.num_spk = separator.num_spk
        self.num_noise_type = getattr(self.separator, "num_noise_type", 1)

        # get mask type for TF-domain models
        # (only used when loss_type="mask_*") (deprecated, keep for compatibility)
        self.mask_type = mask_type.upper() if mask_type else None

        # get loss type for model training (deprecated, keep for compatibility)
        self.loss_type = loss_type

        # whether to compute the TF-domain loss
        # while enforcing STFT consistency (deprecated, keep for compatibility)
        self.stft_consistency = stft_consistency

        # for multi-channel signal
        self.ref_channel = getattr(self.separator, "ref_channel", -1)

    def forward(
        self,
        speech_mix: torch.Tensor,
        speech_mix_lengths: torch.Tensor = None,
        **kwargs,
    ) -> Tuple[torch.Tensor, Dict[str, torch.Tensor], torch.Tensor]:
        """Frontend + Encoder + Decoder + Calc loss

        Args:
            speech_mix: (Batch, samples) or (Batch, samples, channels)
            speech_ref: (Batch, num_speaker, samples)
                        or (Batch, num_speaker, samples, channels)
            speech_mix_lengths: (Batch,), default None for chunk interator,
                            because the chunk-iterator does not have the
                            speech_lengths returned. see in
                            espnet2/iterators/chunk_iter_factory.py
            kwargs: "utt_id" is among the input.
        """
        # clean speech signal of each speaker
        speech_ref = [
            kwargs["speech_ref{}".format(spk + 1)] for spk in range(self.num_spk)
        ]
        # (Batch, num_speaker, samples) or (Batch, num_speaker, samples, channels)
        speech_ref = torch.stack(speech_ref, dim=1)

        if "noise_ref1" in kwargs:
            # noise signal (optional, required when using beamforming-based
            # frontend models)
            noise_ref = [
                kwargs["noise_ref{}".format(n + 1)] for n in range(self.num_noise_type)
            ]
            # (Batch, num_noise_type, samples) or
            # (Batch, num_noise_type, samples, channels)
            noise_ref = torch.stack(noise_ref, dim=1)
        else:
            noise_ref = None

        # dereverberated (noisy) signal
        # (optional, only used for frontend models with WPE)
        if "dereverb_ref1" in kwargs:
            # noise signal (optional, required when using
            # frontend models with beamformering)
            dereverb_speech_ref = [
                kwargs["dereverb_ref{}".format(n + 1)]
                for n in range(self.num_spk)
                if "dereverb_ref{}".format(n + 1) in kwargs
            ]
            assert len(dereverb_speech_ref) in (1, self.num_spk), len(
                dereverb_speech_ref
            )
            # (Batch, N, samples) or (Batch, N, samples, channels)
            dereverb_speech_ref = torch.stack(dereverb_speech_ref, dim=1)
        else:
            dereverb_speech_ref = None

        batch_size = speech_mix.shape[0]
        speech_lengths = (
            speech_mix_lengths
            if speech_mix_lengths is not None
            else torch.ones(batch_size).int().fill_(speech_mix.shape[1])
        )
        assert speech_lengths.dim() == 1, speech_lengths.shape
        # Check that batch_size is unified
        assert speech_mix.shape[0] == speech_ref.shape[0] == speech_lengths.shape[0], (
            speech_mix.shape,
            speech_ref.shape,
            speech_lengths.shape,
        )

        # for data-parallel
        speech_ref = speech_ref[..., : speech_lengths.max()]
        speech_ref = speech_ref.unbind(dim=1)
        additional = {}
        additional["feature_ref"] = [
            self.encoder(r, speech_lengths)[0] for r in speech_ref
        ]

        speech_mix = speech_mix[:, : speech_lengths.max()]

        # model forward
        speech_pre, feature_mix, feature_pre, others = self.forward_enhance(
            speech_mix, speech_lengths, additional
        )

        # loss computation
        loss, stats, weight = self.forward_loss(
            speech_pre,
            speech_lengths,
            feature_mix,
            feature_pre,
            others,
            speech_ref,
            noise_ref,
            dereverb_speech_ref,
        )
        return loss, stats, weight

    def forward_enhance(
        self,
        speech_mix: torch.Tensor,
        speech_lengths: torch.Tensor,
        additional: Optional[Dict] = None,
    ) -> Tuple[torch.Tensor, torch.Tensor, torch.Tensor]:
        feature_mix, flens = self.encoder(speech_mix, speech_lengths)
        feature_pre, flens, others = self.separator(feature_mix, flens, additional)
        if feature_pre is not None:
            speech_pre = [self.decoder(ps, speech_lengths)[0] for ps in feature_pre]
        else:
            # some models (e.g. neural beamformer trained with mask loss)
            # do not predict time-domain signal in the training stage
            speech_pre = None
        return speech_pre, feature_mix, feature_pre, others

    def forward_loss(
        self,
        speech_pre: torch.Tensor,
        speech_lengths: torch.Tensor,
        feature_mix: torch.Tensor,
        feature_pre: torch.Tensor,
        others: OrderedDict,
        speech_ref: torch.Tensor,
        noise_ref: torch.Tensor = None,
        dereverb_speech_ref: torch.Tensor = None,
    ) -> Tuple[torch.Tensor, Dict[str, torch.Tensor], torch.Tensor]:
        loss = 0.0
        stats = dict()
        o = {}
        for loss_wrapper in self.loss_wrappers:
            criterion = loss_wrapper.criterion
            if isinstance(criterion, TimeDomainLoss):
                if speech_ref[0].dim() == 3:
                    # For multi-channel reference,
                    # only select one channel as the reference
                    speech_ref = [sr[..., self.ref_channel] for sr in speech_ref]
                # for the time domain criterions
                l, s, o = loss_wrapper(speech_ref, speech_pre, others)
            elif isinstance(criterion, FrequencyDomainLoss):
                # for the time-frequency domain criterions
                if criterion.compute_on_mask:
                    # compute loss on masks
                    if noise_ref is not None:
                        noise_spec = self.encoder(noise_ref.sum(1), speech_lengths)[0]
                    else:
                        noise_spec = None
                    tf_ref = criterion.create_mask_label(
                        feature_mix,
                        [self.encoder(sr, speech_lengths)[0] for sr in speech_ref],
                        noise_spec=noise_spec,
                    )
                    tf_pre = [
                        others["mask_spk{}".format(spk + 1)]
                        for spk in range(self.num_spk)
                    ]
                else:
                    # compute on spectrum
                    if speech_ref[0].dim() == 3:
                        # For multi-channel reference,
                        # only select one channel as the reference
                        speech_ref = [sr[..., self.ref_channel] for sr in speech_ref]
                    tf_ref = [self.encoder(sr, speech_lengths)[0] for sr in speech_ref]
                    tf_pre = feature_pre

<<<<<<< HEAD
                l, s, o = loss_wrapper(tf_ref, tf_pre, others)
=======
                l, s, o = loss_wrapper(tf_ref, tf_pre, o)
            else:
                raise NotImplementedError("Unsupported loss type: %s" % str(criterion))

>>>>>>> 0ae37738
            loss += l * loss_wrapper.weight
            stats.update(s)

        stats["loss"] = loss.detach()

        # force_gatherable: to-device and to-tensor if scalar for DataParallel
        batch_size = speech_ref[0].shape[0]
        loss, stats, weight = force_gatherable((loss, stats, batch_size), loss.device)
        return loss, stats, weight

    def collect_feats(
        self, speech_mix: torch.Tensor, speech_mix_lengths: torch.Tensor, **kwargs
    ) -> Dict[str, torch.Tensor]:
        # for data-parallel
        speech_mix = speech_mix[:, : speech_mix_lengths.max()]

        feats, feats_lengths = speech_mix, speech_mix_lengths
        return {"feats": feats, "feats_lengths": feats_lengths}<|MERGE_RESOLUTION|>--- conflicted
+++ resolved
@@ -224,14 +224,10 @@
                     tf_ref = [self.encoder(sr, speech_lengths)[0] for sr in speech_ref]
                     tf_pre = feature_pre
 
-<<<<<<< HEAD
                 l, s, o = loss_wrapper(tf_ref, tf_pre, others)
-=======
-                l, s, o = loss_wrapper(tf_ref, tf_pre, o)
             else:
                 raise NotImplementedError("Unsupported loss type: %s" % str(criterion))
 
->>>>>>> 0ae37738
             loss += l * loss_wrapper.weight
             stats.update(s)
 
