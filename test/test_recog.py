--- conflicted
+++ resolved
@@ -13,10 +13,7 @@
 
 import espnet.lm.chainer_backend.lm as lm_chainer
 import espnet.lm.pytorch_backend.extlm as extlm_pytorch
-<<<<<<< HEAD
-=======
 from espnet.nets.pytorch_backend import e2e_asr
->>>>>>> 36b62ae4
 import espnet.nets.pytorch_backend.lm.default as lm_pytorch
 
 is_torch_1_2_plus = LooseVersion(torch.__version__) >= LooseVersion("1.2.0")
@@ -85,10 +82,7 @@
         p.data[:] = val
 
 
-<<<<<<< HEAD
-=======
 @pytest.mark.execution_timeout(5)
->>>>>>> 36b62ae4
 @pytest.mark.skipif(is_torch_1_2_plus, reason="pytestskip")
 @pytest.mark.parametrize(
     ("etype", "dtype", "m_str", "text_idx1"),
@@ -150,10 +144,7 @@
         assert seq_hat_text == seq_true_text
 
 
-<<<<<<< HEAD
-=======
 @pytest.mark.execution_timeout(5)
->>>>>>> 36b62ae4
 @pytest.mark.skipif(is_torch_1_2_plus, reason="pytestskip")
 @pytest.mark.parametrize(
     ("etype", "dtype", "m_str", "text_idx1"),
@@ -225,100 +216,6 @@
         assert seq_hat_text == seq_true_text
 
 
-<<<<<<< HEAD
-@pytest.mark.parametrize(
-    ("etype", "dtype", "m_str"),
-    [
-        ("blstmp", "lstm", "espnet.nets.chainer_backend.e2e_asr"),
-        ("blstmp", "lstm", "espnet.nets.pytorch_backend.e2e_asr"),
-        ("vggblstmp", "lstm", "espnet.nets.chainer_backend.e2e_asr"),
-        ("vggblstmp", "lstm", "espnet.nets.pytorch_backend.e2e_asr"),
-        ("bgrup", "gru", "espnet.nets.chainer_backend.e2e_asr"),
-        ("bgrup", "gru", "espnet.nets.pytorch_backend.e2e_asr"),
-        ("vggbgrup", "gru", "espnet.nets.chainer_backend.e2e_asr"),
-        ("vggbgrup", "gru", "espnet.nets.pytorch_backend.e2e_asr"),
-    ],
-)
-def test_batch_beam_search(etype, dtype, m_str):
-    numpy.random.seed(1)
-
-    # ctc_weight: 0.0 (attention), 0.5 (hybrid CTC/attention), 1.0 (CTC)
-    for ctc_weight in [0.0, 0.5, 1.0]:
-        args = make_arg(
-            etype=etype, rnnlm="dummy", ctc_weight=ctc_weight, lm_weight=0.3
-        )
-        m = importlib.import_module(m_str)
-        model = m.E2E(40, 5, args)
-
-        if "pytorch" in m_str:
-            torch.manual_seed(1)
-            rnnlm = lm_pytorch.ClassifierWithState(
-                lm_pytorch.RNNLM(len(args.char_list), 2, 10)
-            )
-            init_torch_weight_random(model, (-0.1, 0.1))
-            init_torch_weight_random(rnnlm, (-0.1, 0.1))
-            model.eval()
-            rnnlm.eval()
-        else:
-            # chainer module
-            continue
-
-        data = [("aaa", dict(feat=numpy.random.randn(100, 40).astype(numpy.float32)))]
-        in_data = data[0][1]["feat"]
-
-        for lm_weight in [0.0, 0.3]:
-            if lm_weight == 0.0:
-                s_nbest_hyps = model.recognize(in_data, args, args.char_list)
-                b_nbest_hyps = model.recognize_batch([in_data], args, args.char_list)
-            else:
-                s_nbest_hyps = model.recognize(in_data, args, args.char_list, rnnlm)
-                b_nbest_hyps = model.recognize_batch(
-                    [in_data], args, args.char_list, rnnlm
-                )
-
-            assert s_nbest_hyps[0]["yseq"] == b_nbest_hyps[0][0]["yseq"]
-
-        if ctc_weight > 0.0:
-            args.ctc_window_margin = 40
-            s_nbest_hyps = model.recognize(in_data, args, args.char_list, rnnlm)
-            b_nbest_hyps = model.recognize_batch([in_data], args, args.char_list, rnnlm)
-            assert s_nbest_hyps[0]["yseq"] == b_nbest_hyps[0][0]["yseq"]
-
-        # Test word LM in batch decoding
-        if "pytorch" in m_str:
-            rand_range = (-0.01, 0.01)
-            torch.manual_seed(1)
-            char_list = ["<blank>", "<space>"] + args.char_list + ["<eos>"]
-            args = make_arg(
-                etype=etype,
-                rnnlm="dummy",
-                ctc_weight=ctc_weight,
-                ctc_window_margin=40,
-                lm_weight=0.3,
-                beam_size=5,
-            )
-            m = importlib.import_module(m_str)
-            model = m.E2E(40, len(char_list), args)
-
-            char_dict = {x: i for i, x in enumerate(char_list)}
-            word_dict = {x: i for i, x in enumerate(args.word_list)}
-
-            word_rnnlm = lm_pytorch.ClassifierWithState(
-                lm_pytorch.RNNLM(len(args.word_list), 2, 10)
-            )
-            rnnlm = lm_pytorch.ClassifierWithState(
-                extlm_pytorch.LookAheadWordLM(
-                    word_rnnlm.predictor, word_dict, char_dict
-                )
-            )
-            init_torch_weight_random(model, rand_range)
-            init_torch_weight_random(rnnlm, rand_range)
-            model.eval()
-            rnnlm.eval()
-            s_nbest_hyps = model.recognize(in_data, args, char_list, rnnlm)
-            b_nbest_hyps = model.recognize_batch([in_data], args, char_list, rnnlm)
-            assert s_nbest_hyps[0]["yseq"] == b_nbest_hyps[0][0]["yseq"]
-=======
 def make_small_arg(**kwargs):
     return make_arg(
         elayers=1,
@@ -393,5 +290,4 @@
     rnnlm.eval()
     s_nbest_hyps = model.recognize(in_data, args, char_list, rnnlm)
     b_nbest_hyps = model.recognize_batch([in_data], args, char_list, rnnlm)
-    assert s_nbest_hyps[0]["yseq"] == b_nbest_hyps[0][0]["yseq"]
->>>>>>> 36b62ae4
+    assert s_nbest_hyps[0]["yseq"] == b_nbest_hyps[0][0]["yseq"]